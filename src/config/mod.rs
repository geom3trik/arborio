pub mod aggregate;
pub mod entity_config;
pub mod entity_expression;
pub mod module;
<<<<<<< HEAD
pub mod walker;
pub mod aggregate;
pub mod everest_yaml;
=======
pub mod walker;
>>>>>>> 3515107a
<|MERGE_RESOLUTION|>--- conflicted
+++ resolved
@@ -2,10 +2,5 @@
 pub mod entity_config;
 pub mod entity_expression;
 pub mod module;
-<<<<<<< HEAD
 pub mod walker;
-pub mod aggregate;
-pub mod everest_yaml;
-=======
-pub mod walker;
->>>>>>> 3515107a
+pub mod everest_yaml;