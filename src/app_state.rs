--- conflicted
+++ resolved
@@ -167,7 +167,6 @@
         let modules = {
             let mut result = HashMap::new();
             let mut celeste_module =
-<<<<<<< HEAD
                 FolderSource::new(assets::CONFIG.lock().unwrap().celeste_root.join("Content")).unwrap();
             let mut arborio_module = EmbeddedSource();
 
@@ -185,21 +184,6 @@
                     r
                 }
             );
-=======
-                FolderSource::new(assets::CONFIG.lock().unwrap().celeste_root.join("Content"))
-                    .unwrap();
-
-            result.insert("Celeste".to_owned(), {
-                let mut r = CelesteModule::new();
-                r.load(&mut celeste_module);
-                r
-            });
-            result.insert("Arborio".to_owned(), {
-                let mut r = CelesteModule::new();
-                r.load(&mut EmbeddedSource());
-                r
-            });
->>>>>>> 3515107a
 
             result
         };
